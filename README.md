--- conflicted
+++ resolved
@@ -1,461 +1,228 @@
-Here’s an updated **README.md** you can paste in, with the GitHub URL added and the DOCX section clarified (full-text extraction without LibreOffice):
-
-```markdown
-# Document Extractor (Docker)
-
-A lightweight, headless pipeline that converts mixed document batches into plain text and structured outputs. Designed for UnRAID-style deployments with predictable permissions and a **single `/data` mount**.
-
-**Repository:** https://github.com/strahd-zarovich/document-extractor.git
-
-- **OCR:** English only (`eng`)
-- **No WebUI:** operate via folders + logs
-- **DOCX:** full-text extraction (body, tables, headers/footers, footnotes/endnotes, comments) — no LibreOffice required
-- **Excel (`.xls/.xlsx`)**: routed to **Mandatory Review** (not auto-processed)
-- **Delete-after-success:** processed source files are removed; no `.processed.list` needed
-
----
-
-## How it works
-
-### Folder layout (single `/data` mount)
-
-```
-
-/data/
-<<<<<<< HEAD
-  config/            # runtime config the container uses (copied on first start)
-  input/             # you place runs here; each subfolder = one run
-    2025-09-01_batch/
-      file1.pdf
-      file2.docx
-  output/            # results per runHere’s an updated **README.md** you can paste in, with the GitHub URL added and the DOCX section clarified (full-text extraction without LibreOffice):
-
-```markdown
-# Document Extractor (Docker)
-
-A lightweight, headless pipeline that converts mixed document batches into plain text and structured outputs. Designed for UnRAID-style deployments with predictable permissions and a **single `/data` mount**.
-
-**Repository:** https://github.com/strahd-zarovich/document-extractor.git
-
-- **OCR:** English only (`eng`)
-- **No WebUI:** operate via folders + logs
-- **DOCX:** full-text extraction (body, tables, headers/footers, footnotes/endnotes, comments) — no LibreOffice required
-- **Excel (`.xls/.xlsx`)**: routed to **Mandatory Review** (not auto-processed)
-- **Delete-after-success:** processed source files are removed; no `.processed.list` needed
-
----
-
-## How it works
-
-### Folder layout (single `/data` mount)
-
-```
-
-/data/
-=======
->>>>>>> 89a38c38
-config/            # runtime config the container uses (copied on first start)
-input/             # you place runs here; each subfolder = one run
-2025-09-01\_batch/
-file1.pdf
-file2.docx
-output/            # results per run
-2025-09-01\_batch/
-text/…               # extracted text artifacts
-Mandatory Review/…   # files that need manual handling (e.g., .xlsx)
-logs/              # (optional) if you configure file logging
-
-````
-<<<<<<< HEAD
-
-**Runs:** Each top-level subfolder under `/data/input` is treated as a **run**. The container loops every `INPUT_CHECK_INTERVAL` seconds, finds run folders, and processes them sequentially. Output is mirrored under `/data/output/<RUN_NAME>`.
-
-### Pipeline (per file)
-
-- **PDF (`.pdf`)**
-  - Try to extract existing text (`pdftotext -layout`).
-  - If no/low text, OCR at sensible DPI.
-- **Word**
-  - **`.docx`** → Python-based full-text extraction (paragraphs, tables, headers/footers, foot/endnotes, comments).
-  - **`.doc`** → Not auto-processed (no LibreOffice); routed to **Mandatory Review**.
-- **Text (`.txt`)**
-  - Copied/normalized into structured outputs.
-- **Excel (`.xls`, `.xlsx`)**
-  - **Not** auto-processed. Sent to **`Mandatory Review/`** in the run’s output.
-
-> Any file that fails quality checks is routed to **Mandatory Review** with a reason stamped in `review_manifest.csv`.
-
-### Delete-after-success
-
-When a file’s extraction meets the quality threshold (e.g., minimum non-whitespace chars), the original is **deleted** from `/data/input/<RUN_NAME>` and empty folders are pruned. Failed/unsupported items are preserved under `output/<RUN_NAME>/Mandatory Review`.
-
----
-
-## Requirements & dependencies
-
-- Base: Debian (slim)
-- Installed tools (minimal set):
-  - `tesseract-ocr`, `tesseract-ocr-eng` (English OCR)
-  - `poppler-utils` (for `pdftotext` / `pdftoppm`)
-  - `python3`, `python3-pip`
-  - common utilities: `bash`, `file`, `curl`, `inotify-tools` (optional), `unzip`, `gosu`, fonts
-
-> LibreOffice is **not required**. If you later want legacy `.doc/.ppt/.odt` conversion, you can add `libreoffice` and update the docs accordingly.
-
----
-
-## Configuration
-
-A default config is shipped **inside** the image at `/app/defaults/config.conf`. On first start, it’s copied to `/data/config/config.conf`. Edit the **runtime** file.
-
-**Defaults (excerpt):**
-```bash
-# Paths
-INPUT_DIR="/data/input"
-OUTPUT_DIR="/data/output"
-LOG_DIR="/data/logs"
-WORK_DIR="/tmp/work"
-
-# Logging & polling
-LOG_LEVEL="DEBUG"           # switch to INFO after tuning
-INPUT_CHECK_INTERVAL=15     # seconds; per-run scan interval
-
-# UnRAID-friendly ownership
-PUID=99     # nobody
-PGID=100    # users
-UMASK=002   # files 0664, dirs 0775
-
-# Large PDF handling
-BIGPDF_SIZE_LIMIT_MB=100
-BIGPDF_PAGE_LIMIT=500
-
-# Rerun behavior
-REPLACE_ON_RERUN=true
-````
-
-Environment variables (`PUID`, `PGID`, `TZ`, etc.) can override these in Compose.
-
----
-
-## Build
-
-```bash
-docker build -t document-extractor:latest .
-```
-
-> Ensure the Dockerfile installs at least: `tesseract-ocr`, `tesseract-ocr-eng`, `poppler-utils`, `python3`, `python3-pip`.
-
----
-
-## Run (Compose)
-
-Use a **single** `/data` bind-mount. Healthcheck points to the in-container script path.
-
-```yaml
-version: "3.8"
-
-services:
-  document-extractor:
-    image: document-extractor:latest
-    container_name: document-extractor
-    user: "99:100"                  # UnRAID-friendly
-    restart: unless-stopped
-
-    volumes:
-      - /mnt/user/appdata/document-extractor/data:/data
-
-    environment:
-      - PUID=99
-      - PGID=100
-      - TZ=America/New_York
-
-    healthcheck:
-      test: ["CMD-SHELL", "/app/scripts/healthcheck.sh"]
-      interval: 2m
-      timeout: 10s
-      retries: 3
-      start_period: 30s
-
-    logging:
-      driver: "json-file"
-      options:
-        max-size: "10m"
-        max-file: "3"
-```
-
-### Healthcheck script (update if needed)
-
-```bash
-#!/bin/bash
-set -euo pipefail
-
-OUT_DIR="${OUTPUT_DIR:-/data/output}"
-mkdir -p "$OUT_DIR" || exit 1
-
-TEST_FILE="${OUT_DIR}/.healthcheck"
-echo "ok" > "$TEST_FILE" 2>/dev/null || exit 1
-rm -f "$TEST_FILE" || true
-exit 0
-```
-
----
-
-## Usage
-
-1. Create a run folder and add files:
-
-```
-/mnt/user/appdata/document-extractor/data/input/2025-09-01_batch/
-  contract.pdf
-  letter.docx
-  sheet.xlsx      # goes to Mandatory Review
-```
-
-2. Start the container (or it will pick up the new run on its next interval).
-
-3. Results appear under:
-
-```
-/mnt/user/appdata/document-extractor/data/output/2025-09-01_batch/
-  text/…                  # extracted artifacts
-  Mandatory Review/…      # unsupported/failed items (e.g., .xlsx, .doc)
-  review_manifest.csv     # reasons/notes for manual items
-```
-
-4. Source files that passed extraction are **deleted** from `/data/input/<RUN_NAME>` and empty dirs are cleaned up.
-
----
-
-## Logs
-
-Logs are emitted to container stdout/stderr:
-
-```bash
-docker logs -f document-extractor
-```
-
-Optionally direct logs to files by mapping `/data/logs` and enabling file logging in scripts.
-
----
-
-## Notes & known behaviors
-
-* **DOCX:** full-text extraction without LibreOffice.
-* **Legacy .doc / Excel:** routed to **Mandatory Review** by design.
-* **English-only OCR:** `eng` is used; add other Tesseract packs only if you expand scope.
-* **No WebUI:** control via folders and container logs.
-* **Reruns:** If `REPLACE_ON_RERUN=true`, a run reprocessed with the same name will overwrite its output folder.
-
----
-
-## Troubleshooting
-
-* **Nothing happens:** Verify your run folder is directly under `/data/input` (not nested deeper).
-* **Healthcheck fails:** Ensure the script path and `/data/output` are correct and writable.
-* **Container exits early:** Check `docker logs`. Failures go to **Mandatory Review**; processing continues.
-* **Permissions:** Confirm `PUID/PGID` match your host (UnRAID default `99:100`).
-
-```
-
-Want me to also prep a quick `.dockerignore` snippet to keep your image lean?
-```
-
-    2025-09-01_batch/
-      text/…         # extracted text artifacts (JSON/CSV per pass)
-      Mandatory Review/…  # files that need manual handling (e.g., .xlsx)
-  logs/              # (optional) if you configure file logging
-```
-=======
->>>>>>> 89a38c38
-
-**Runs:** Each top-level subfolder under `/data/input` is treated as a **run**. The container loops every `INPUT_CHECK_INTERVAL` seconds, finds run folders, and processes them sequentially. Output is mirrored under `/data/output/<RUN_NAME>`.
-
-### Pipeline (per file)
-
-- **PDF (`.pdf`)**
-  - Try to extract existing text (`pdftotext -layout`).
-  - If no/low text, OCR at sensible DPI.
-- **Word**
-  - **`.docx`** → Python-based full-text extraction (paragraphs, tables, headers/footers, foot/endnotes, comments).
-  - **`.doc`** → Not auto-processed (no LibreOffice); routed to **Mandatory Review**.
-- **Text (`.txt`)**
-  - Copied/normalized into structured outputs.
-- **Excel (`.xls`, `.xlsx`)**
-  - **Not** auto-processed. Sent to **`Mandatory Review/`** in the run’s output.
-
-> Any file that fails quality checks is routed to **Mandatory Review** with a reason stamped in `review_manifest.csv`.
-
-### Delete-after-success
-
-When a file’s extraction meets the quality threshold (e.g., minimum non-whitespace chars), the original is **deleted** from `/data/input/<RUN_NAME>` and empty folders are pruned. Failed/unsupported items are preserved under `output/<RUN_NAME>/Mandatory Review`.
-
----
-
-## Requirements & dependencies
-
-- Base: Debian (slim)
-- Installed tools (minimal set):
-  - `tesseract-ocr`, `tesseract-ocr-eng` (English OCR)
-  - `poppler-utils` (for `pdftotext` / `pdftoppm`)
-  - `python3`, `python3-pip`
-  - common utilities: `bash`, `file`, `curl`, `inotify-tools` (optional), `unzip`, `gosu`, fonts
-
-> LibreOffice is **not required**. If you later want legacy `.doc/.ppt/.odt` conversion, you can add `libreoffice` and update the docs accordingly.
-
----
-
-## Configuration
-
-A default config is shipped **inside** the image at `/app/defaults/config.conf`. On first start, it’s copied to `/data/config/config.conf`. Edit the **runtime** file.
-
-**Defaults (excerpt):**
-```bash
-# Paths
-INPUT_DIR="/data/input"
-OUTPUT_DIR="/data/output"
-LOG_DIR="/data/logs"
-WORK_DIR="/tmp/work"
-
-# Logging & polling
-LOG_LEVEL="DEBUG"           # switch to INFO after tuning
-INPUT_CHECK_INTERVAL=15     # seconds; per-run scan interval
-
-# UnRAID-friendly ownership
-PUID=99     # nobody
-PGID=100    # users
-UMASK=002   # files 0664, dirs 0775
-
-# Large PDF handling
-BIGPDF_SIZE_LIMIT_MB=100
-BIGPDF_PAGE_LIMIT=500
-
-# Rerun behavior
-REPLACE_ON_RERUN=true
-````
-
-Environment variables (`PUID`, `PGID`, `TZ`, etc.) can override these in Compose.
-
----
-
-## Build
-
-```bash
-docker build -t document-extractor:latest .
-```
-
-> Ensure the Dockerfile installs at least: `tesseract-ocr`, `tesseract-ocr-eng`, `poppler-utils`, `python3`, `python3-pip`.
-
----
-
-## Run (Compose)
-
-Use a **single** `/data` bind-mount. Healthcheck points to the in-container script path.
-
-```yaml
-version: "3.8"
-
-services:
-  document-extractor:
-    image: document-extractor:latest
-    container_name: document-extractor
-    user: "99:100"                  # UnRAID-friendly
-    restart: unless-stopped
-
-    volumes:
-      - /mnt/user/appdata/document-extractor/data:/data
-
-    environment:
-      - PUID=99
-      - PGID=100
-      - TZ=America/New_York
-
-    healthcheck:
-      test: ["CMD-SHELL", "/app/scripts/healthcheck.sh"]
-      interval: 2m
-      timeout: 10s
-      retries: 3
-      start_period: 30s
-
-    logging:
-      driver: "json-file"
-      options:
-        max-size: "10m"
-        max-file: "3"
-```
-
-### Healthcheck script (update if needed)
-
-```bash
-#!/bin/bash
-set -euo pipefail
-
-OUT_DIR="${OUTPUT_DIR:-/data/output}"
-mkdir -p "$OUT_DIR" || exit 1
-
-TEST_FILE="${OUT_DIR}/.healthcheck"
-echo "ok" > "$TEST_FILE" 2>/dev/null || exit 1
-rm -f "$TEST_FILE" || true
-exit 0
-```
-
----
-
-## Usage
-
-1. Create a run folder and add files:
-
-```
-/mnt/user/appdata/document-extractor/data/input/2025-09-01_batch/
-  contract.pdf
-  letter.docx
-  sheet.xlsx      # goes to Mandatory Review
-```
-
-2. Start the container (or it will pick up the new run on its next interval).
-
-3. Results appear under:
-
-```
-/mnt/user/appdata/document-extractor/data/output/2025-09-01_batch/
-  text/…                  # extracted artifacts
-  Mandatory Review/…      # unsupported/failed items (e.g., .xlsx, .doc)
-  review_manifest.csv     # reasons/notes for manual items
-```
-
-4. Source files that passed extraction are **deleted** from `/data/input/<RUN_NAME>` and empty dirs are cleaned up.
-
----
-
-## Logs
-
-Logs are emitted to container stdout/stderr:
-
-```bash
-docker logs -f document-extractor
-```
-
-Optionally direct logs to files by mapping `/data/logs` and enabling file logging in scripts.
-
----
-
-## Notes & known behaviors
-
-* **DOCX:** full-text extraction without LibreOffice.
-* **Legacy .doc / Excel:** routed to **Mandatory Review** by design.
-* **English-only OCR:** `eng` is used; add other Tesseract packs only if you expand scope.
-* **No WebUI:** control via folders and container logs.
-* **Reruns:** If `REPLACE_ON_RERUN=true`, a run reprocessed with the same name will overwrite its output folder.
-
----
-
-## Troubleshooting
-
-* **Nothing happens:** Verify your run folder is directly under `/data/input` (not nested deeper).
-* **Healthcheck fails:** Ensure the script path and `/data/output` are correct and writable.
-* **Container exits early:** Check `docker logs`. Failures go to **Mandatory Review**; processing continues.
-* **Permissions:** Confirm `PUID/PGID` match your host (UnRAID default `99:100`).
-
-```
-
-Want me to also prep a quick `.dockerignore` snippet to keep your image lean?
-```
+Here’s an updated **README.md** you can paste in, with the GitHub URL added and the DOCX section clarified (full-text extraction without LibreOffice):
+
+```markdown
+# Document Extractor (Docker)
+
+A lightweight, headless pipeline that converts mixed document batches into plain text and structured outputs. Designed for UnRAID-style deployments with predictable permissions and a **single `/data` mount**.
+
+**Repository:** https://github.com/strahd-zarovich/document-extractor.git
+
+- **OCR:** English only (`eng`)
+- **No WebUI:** operate via folders + logs
+- **DOCX:** full-text extraction (body, tables, headers/footers, footnotes/endnotes, comments) — no LibreOffice required
+- **Excel (`.xls/.xlsx`)**: routed to **Mandatory Review** (not auto-processed)
+- **Delete-after-success:** processed source files are removed; no `.processed.list` needed
+
+---
+
+## How it works
+
+### Folder layout (single `/data` mount)
+
+```
+
+/data/
+config/            # runtime config the container uses (copied on first start)
+input/             # you place runs here; each subfolder = one run
+2025-09-01\_batch/
+file1.pdf
+file2.docx
+output/            # results per run
+2025-09-01\_batch/
+text/…               # extracted text artifacts
+Mandatory Review/…   # files that need manual handling (e.g., .xlsx)
+logs/              # (optional) if you configure file logging
+
+````
+
+**Runs:** Each top-level subfolder under `/data/input` is treated as a **run**. The container loops every `INPUT_CHECK_INTERVAL` seconds, finds run folders, and processes them sequentially. Output is mirrored under `/data/output/<RUN_NAME>`.
+
+### Pipeline (per file)
+
+- **PDF (`.pdf`)**
+  - Try to extract existing text (`pdftotext -layout`).
+  - If no/low text, OCR at sensible DPI.
+- **Word**
+  - **`.docx`** → Python-based full-text extraction (paragraphs, tables, headers/footers, foot/endnotes, comments).
+  - **`.doc`** → Not auto-processed (no LibreOffice); routed to **Mandatory Review**.
+- **Text (`.txt`)**
+  - Copied/normalized into structured outputs.
+- **Excel (`.xls`, `.xlsx`)**
+  - **Not** auto-processed. Sent to **`Mandatory Review/`** in the run’s output.
+
+> Any file that fails quality checks is routed to **Mandatory Review** with a reason stamped in `review_manifest.csv`.
+
+### Delete-after-success
+
+When a file’s extraction meets the quality threshold (e.g., minimum non-whitespace chars), the original is **deleted** from `/data/input/<RUN_NAME>` and empty folders are pruned. Failed/unsupported items are preserved under `output/<RUN_NAME>/Mandatory Review`.
+
+---
+
+## Requirements & dependencies
+
+- Base: Debian (slim)
+- Installed tools (minimal set):
+  - `tesseract-ocr`, `tesseract-ocr-eng` (English OCR)
+  - `poppler-utils` (for `pdftotext` / `pdftoppm`)
+  - `python3`, `python3-pip`
+  - common utilities: `bash`, `file`, `curl`, `inotify-tools` (optional), `unzip`, `gosu`, fonts
+
+> LibreOffice is **not required**. If you later want legacy `.doc/.ppt/.odt` conversion, you can add `libreoffice` and update the docs accordingly.
+
+---
+
+## Configuration
+
+A default config is shipped **inside** the image at `/app/defaults/config.conf`. On first start, it’s copied to `/data/config/config.conf`. Edit the **runtime** file.
+
+**Defaults (excerpt):**
+```bash
+# Paths
+INPUT_DIR="/data/input"
+OUTPUT_DIR="/data/output"
+LOG_DIR="/data/logs"
+WORK_DIR="/tmp/work"
+
+# Logging & polling
+LOG_LEVEL="DEBUG"           # switch to INFO after tuning
+INPUT_CHECK_INTERVAL=15     # seconds; per-run scan interval
+
+# UnRAID-friendly ownership
+PUID=99     # nobody
+PGID=100    # users
+UMASK=002   # files 0664, dirs 0775
+
+# Large PDF handling
+BIGPDF_SIZE_LIMIT_MB=100
+BIGPDF_PAGE_LIMIT=500
+
+# Rerun behavior
+REPLACE_ON_RERUN=true
+````
+
+Environment variables (`PUID`, `PGID`, `TZ`, etc.) can override these in Compose.
+
+---
+
+## Build
+
+```bash
+docker build -t document-extractor:latest .
+```
+
+> Ensure the Dockerfile installs at least: `tesseract-ocr`, `tesseract-ocr-eng`, `poppler-utils`, `python3`, `python3-pip`.
+
+---
+
+## Run (Compose)
+
+Use a **single** `/data` bind-mount. Healthcheck points to the in-container script path.
+
+```yaml
+version: "3.8"
+
+services:
+  document-extractor:
+    image: document-extractor:latest
+    container_name: document-extractor
+    user: "99:100"                  # UnRAID-friendly
+    restart: unless-stopped
+
+    volumes:
+      - /mnt/user/appdata/document-extractor/data:/data
+
+    environment:
+      - PUID=99
+      - PGID=100
+      - TZ=America/New_York
+
+    healthcheck:
+      test: ["CMD-SHELL", "/app/scripts/healthcheck.sh"]
+      interval: 2m
+      timeout: 10s
+      retries: 3
+      start_period: 30s
+
+    logging:
+      driver: "json-file"
+      options:
+        max-size: "10m"
+        max-file: "3"
+```
+
+### Healthcheck script (update if needed)
+
+```bash
+#!/bin/bash
+set -euo pipefail
+
+OUT_DIR="${OUTPUT_DIR:-/data/output}"
+mkdir -p "$OUT_DIR" || exit 1
+
+TEST_FILE="${OUT_DIR}/.healthcheck"
+echo "ok" > "$TEST_FILE" 2>/dev/null || exit 1
+rm -f "$TEST_FILE" || true
+exit 0
+```
+
+---
+
+## Usage
+
+1. Create a run folder and add files:
+
+```
+/mnt/user/appdata/document-extractor/data/input/2025-09-01_batch/
+  contract.pdf
+  letter.docx
+  sheet.xlsx      # goes to Mandatory Review
+```
+
+2. Start the container (or it will pick up the new run on its next interval).
+
+3. Results appear under:
+
+```
+/mnt/user/appdata/document-extractor/data/output/2025-09-01_batch/
+  text/…                  # extracted artifacts
+  Mandatory Review/…      # unsupported/failed items (e.g., .xlsx, .doc)
+  review_manifest.csv     # reasons/notes for manual items
+```
+
+4. Source files that passed extraction are **deleted** from `/data/input/<RUN_NAME>` and empty dirs are cleaned up.
+
+---
+
+## Logs
+
+Logs are emitted to container stdout/stderr:
+
+```bash
+docker logs -f document-extractor
+```
+
+Optionally direct logs to files by mapping `/data/logs` and enabling file logging in scripts.
+
+---
+
+## Notes & known behaviors
+
+* **DOCX:** full-text extraction without LibreOffice.
+* **Legacy .doc / Excel:** routed to **Mandatory Review** by design.
+* **English-only OCR:** `eng` is used; add other Tesseract packs only if you expand scope.
+* **No WebUI:** control via folders and container logs.
+* **Reruns:** If `REPLACE_ON_RERUN=true`, a run reprocessed with the same name will overwrite its output folder.
+
+---
+
+## Troubleshooting
+
+* **Nothing happens:** Verify your run folder is directly under `/data/input` (not nested deeper).
+* **Healthcheck fails:** Ensure the script path and `/data/output` are correct and writable.
+* **Container exits early:** Check `docker logs`. Failures go to **Mandatory Review**; processing continues.
+* **Permissions:** Confirm `PUID/PGID` match your host (UnRAID default `99:100`).
+
+```
+
+Want me to also prep a quick `.dockerignore` snippet to keep your image lean?
+```